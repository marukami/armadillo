--- conflicted
+++ resolved
@@ -377,10 +377,7 @@
 
         // open new shared pref and add some data
         ArmadilloSharedPreferences pref = create(name, clonePassword(currentPassword))
-<<<<<<< HEAD
             .enableDerivedPasswordCache(enableCache)
-=======
->>>>>>> c2301e31
             .keyStretchingFunction(new FastKeyStretcher()).build();
         pref.edit().putString("k1", "string1").putInt("k2", 2).putStringSet("set", testSet)
             .putBoolean("k3", true).commit();
@@ -388,10 +385,7 @@
 
         // open again and check if can be used
         pref = create(name, clonePassword(currentPassword))
-<<<<<<< HEAD
             .enableDerivedPasswordCache(enableCache)
-=======
->>>>>>> c2301e31
             .keyStretchingFunction(new FastKeyStretcher()).build();
         assertEquals("string1", pref.getString("k1", null));
         assertEquals(2, pref.getInt("k2", 0));
@@ -401,10 +395,7 @@
 
         // open with old pw and change to new one, all the values should be accessible
         pref = create(name, clonePassword(currentPassword))
-<<<<<<< HEAD
             .enableDerivedPasswordCache(enableCache)
-=======
->>>>>>> c2301e31
             .keyStretchingFunction(new FastKeyStretcher()).build();
         pref.changePassword(clonePassword(newPassword));
         assertEquals("string1", pref.getString("k1", null));
@@ -415,10 +406,7 @@
 
         // open with new pw, should be accessible
         pref = create(name, clonePassword(newPassword))
-<<<<<<< HEAD
             .enableDerivedPasswordCache(enableCache)
-=======
->>>>>>> c2301e31
             .keyStretchingFunction(new FastKeyStretcher()).build();
         assertEquals("string1", pref.getString("k1", null));
         assertEquals(2, pref.getInt("k2", 0));
@@ -428,10 +416,7 @@
 
         // open with old pw, should throw exception, since cannot decrypt
         pref = create(name, clonePassword(currentPassword))
-<<<<<<< HEAD
             .enableDerivedPasswordCache(enableCache)
-=======
->>>>>>> c2301e31
             .keyStretchingFunction(new FastKeyStretcher()).build();
         try {
             pref.getString("k1", null);
