--- conflicted
+++ resolved
@@ -2,11 +2,8 @@
 
 import android.content.Context;
 import android.content.SharedPreferences;
-<<<<<<< HEAD
 import android.os.Build;
-=======
 import android.provider.Settings;
->>>>>>> ae7b7196
 import android.support.annotation.Nullable;
 
 import java.security.Provider;
@@ -199,16 +196,6 @@
         }
 
         /**
-<<<<<<< HEAD
-         * Set the salt for the content key digest.
-         * Content key is the key used in e.g. {@link SharedPreferences#getInt(String, int)}.
-         * Salt should be 16 byte or longer.
-         *
-         * <p>
-         * Only set if you know what you are doing.
-         *
-         * @param salt to set
-=======
          * The content key digest is responsible for hashing the key in the key-value pair of
          * a shared preference. E.g. if the key is "name" and the value "Bob", the key "name" will
          * be hashed before it is persisted to disk.
@@ -221,8 +208,7 @@
          * Note that changing the salt will make old data inaccessible, since the key won't match
          * anymore.
          *
-         * @param salt to be used for content key hash
->>>>>>> ae7b7196
+         * @param salt to be used for content key hash (should be > 16 byte)
          * @return builder
          */
         public Builder contentKeyDigest(byte[] salt) {
@@ -230,16 +216,6 @@
         }
 
         /**
-<<<<<<< HEAD
-         * The the out length of the key digest (the longer, the more storage is used during persistence)
-         * Content key is the key used in e.g. {@link SharedPreferences#getInt(String, int)}.
-         * Key out length should be 16 byte or longer.
-         *
-         * <p>
-         * Only set if you know what you are doing.
-         *
-         * @param contentKeyOutLength to set
-=======
          * The content key digest is responsible for hashing the key in the key-value pair of
          * a shared preference. E.g. if the key is "name" and the value "Bob", the key "name" will
          * be hashed before it is persisted to disk.
@@ -251,7 +227,6 @@
          * <strong>Note:</strong> <em>Only set if you know what you are doing.</em>
          *
          * @param contentKeyOutLength to be used for content key hash
->>>>>>> ae7b7196
          * @return builder
          */
         public Builder contentKeyDigest(int contentKeyOutLength) {
@@ -259,15 +234,6 @@
         }
 
         /**
-<<<<<<< HEAD
-         * Set a custom implemention of {@link StringMessageDigest}
-         * Content key is the key used in e.g. {@link SharedPreferences#getInt(String, int)}.
-         *
-         * <p>
-         * Only set if you know what you are doing.
-         *
-         * @param stringMessageDigest to set
-=======
          * The content key digest is responsible for hashing the key in the key-value pair of
          * a shared preference. E.g. if the key is "name" and the value "Bob", the key "name" will
          * be hashed before it is persisted to disk.
@@ -277,7 +243,6 @@
          * <strong>Note:</strong> <em>Only set if you know what you are doing.</em>
          *
          * @param stringMessageDigest custom implementation
->>>>>>> ae7b7196
          * @return builder
          */
         public Builder contentKeyDigest(StringMessageDigest stringMessageDigest) {
