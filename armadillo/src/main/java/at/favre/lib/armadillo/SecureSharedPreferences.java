package at.favre.lib.armadillo;

import android.annotation.SuppressLint;
import android.content.Context;
import android.content.SharedPreferences;
import android.os.StrictMode;
import android.support.annotation.NonNull;
import android.support.annotation.Nullable;

import java.nio.ByteBuffer;
import java.security.SecureRandom;
import java.util.Arrays;
import java.util.HashMap;
import java.util.HashSet;
import java.util.Map;
import java.util.Set;

import at.favre.lib.bytes.Bytes;
import timber.log.Timber;

/**
 * A simple wrapper implementation using the {@link DefaultEncryptionProtocol} before persisting
 * the data. It deviates from the expected behaviour in the following way:
 * <p>
 * <ul>
 * <li>The storage adds a meta entry containing a storage scoped salt value</li>
 * <li>getAll() will return the hashed keys and an empty string as content</li>
 * <li>getAll() will NOT include the storage salt (i.e size of the returned map only reflects the user added values)</li>
 * </ul>
 *
 * @author Patrick Favre-Bulle
 */
@SuppressWarnings({"unused", "WeakerAccess"})
public final class SecureSharedPreferences implements ArmadilloSharedPreferences {

    private static final String PREFERENCES_SALT_KEY = "at.favre.lib.securepref.KEY_RANDOM";
    private static final int PREFERENCES_SALT_LENGTH_BYTES = 32;

    private final SharedPreferences sharedPreferences;
    private final EncryptionProtocol.Factory factory;
    private final RecoveryPolicy recoveryPolicy;
    private char[] password;
    private String prefSaltContentKey;
    private EncryptionProtocol encryptionProtocol;

    public SecureSharedPreferences(Context context, String preferenceName, EncryptionProtocol.Factory encryptionProtocol, char[] password) {
        this(context, preferenceName, encryptionProtocol, new RecoveryPolicy.Default(false, true), password);
    }

    public SecureSharedPreferences(Context context, String preferenceName, EncryptionProtocol.Factory encryptionProtocol, RecoveryPolicy recoveryPolicy, char[] password) {
        this(context.getSharedPreferences(encryptionProtocol.getStringMessageDigest().derive(preferenceName, "prefName"), Context.MODE_PRIVATE),
                encryptionProtocol, recoveryPolicy, password);
    }

    public SecureSharedPreferences(SharedPreferences sharedPreferences, EncryptionProtocol.Factory encryptionProtocolFactory,
                                   RecoveryPolicy recoveryPolicy, char[] password) {
        Timber.d("create new secure shared preferences");
        this.sharedPreferences = sharedPreferences;
        this.factory = encryptionProtocolFactory;
        this.recoveryPolicy = recoveryPolicy;
        this.password = password;
        createProtocol();
    }

    private void createProtocol() {
        encryptionProtocol = factory.create(
                getPreferencesSalt(
                        factory.getStringMessageDigest(),
                        factory.createDataObfuscator(),
                        factory.getSecureRandom()));
    }

    private byte[] getPreferencesSalt(StringMessageDigest stringMessageDigest, DataObfuscator dataObfuscator, SecureRandom secureRandom) {
        prefSaltContentKey = stringMessageDigest.derive(PREFERENCES_SALT_KEY, "prefName");
        String prefSaltBase64 = sharedPreferences.getString(prefSaltContentKey, null);
        byte[] prefSalt;
        if (prefSaltBase64 == null) {
            Timber.v("create new preferences random salt");
            byte[] generatedPrefSalt = Bytes.random(PREFERENCES_SALT_LENGTH_BYTES, secureRandom).array();
            try {
                prefSalt = Bytes.from(generatedPrefSalt).array();
                dataObfuscator.obfuscate(generatedPrefSalt);
                sharedPreferences.edit().putString(prefSaltContentKey, Bytes.wrap(generatedPrefSalt).encodeBase64()).apply();
            } finally {
                Bytes.wrapNullSafe(generatedPrefSalt).mutable().secureWipe();
            }
        } else {
            byte[] obfuscatedPrefSalt = Bytes.parseBase64(prefSaltBase64).array();
            dataObfuscator.deobfuscate(obfuscatedPrefSalt);
            prefSalt = obfuscatedPrefSalt;
        }
        return prefSalt;
    }

    /**
     * This will get all handled keys from the store.
     * It will NOT decrypt any content.
     *
     * @return map with only the keys and null as value
     */
    @Override
    public Map<String, String> getAll() {
        final Map<String, ?> encryptedMap = sharedPreferences.getAll();
        final Map<String, String> keyOnlyMap = new HashMap<>(encryptedMap.size());
        for (String key : encryptedMap.keySet()) {
            if (!key.equals(prefSaltContentKey)) {
                keyOnlyMap.put(key, "");
            }
        }
        return keyOnlyMap;
    }

    @Override
    public String getString(String key, String defaultValue) {
        final String keyHash = encryptionProtocol.deriveContentKey(key);
        final String encryptedValue = sharedPreferences.getString(keyHash, null);
        if (encryptedValue == null) {
            return defaultValue;
        }

        byte[] bytes = decrypt(keyHash, password, encryptedValue);
        if (bytes == null) {
            return defaultValue;
        }
        return Bytes.from(bytes).encodeUtf8();
    }

    @Override
    public Set<String> getStringSet(String key, Set<String> defaultValues) {
        final String keyHash = encryptionProtocol.deriveContentKey(key);
        final Set<String> encryptedSet = sharedPreferences.getStringSet(keyHash, null);
        if (encryptedSet == null) {
            return defaultValues;
        }

        final Set<String> decryptedSet = new HashSet<>(encryptedSet.size());

        for (String encryptedValue : encryptedSet) {
            byte[] bytes = decrypt(keyHash, password, encryptedValue);
            if (bytes == null) {
                return decryptedSet;
            }
            decryptedSet.add(Bytes.from(bytes).encodeUtf8());
        }
        return decryptedSet;
    }

    @Override
    public int getInt(String key, int defaultValue) {
        final String keyHash = encryptionProtocol.deriveContentKey(key);
        final String encryptedValue = sharedPreferences.getString(keyHash, null);
        if (encryptedValue == null) {
            return defaultValue;
        }

        byte[] bytes = decrypt(keyHash, password, encryptedValue);
        if (bytes == null) {
            return defaultValue;
        }
        return Bytes.from(bytes).toInt();
    }

    @Override
    public long getLong(String key, long defaultValue) {
        final String keyHash = encryptionProtocol.deriveContentKey(key);
        final String encryptedValue = sharedPreferences.getString(keyHash, null);
        if (encryptedValue == null) {
            return defaultValue;
        }

        byte[] bytes = decrypt(keyHash, password, encryptedValue);
        if (bytes == null) {
            return defaultValue;
        }
        return Bytes.from(bytes).toLong();
    }

    @Override
    public float getFloat(String key, float defaultValue) {
        final String keyHash = encryptionProtocol.deriveContentKey(key);
        final String encryptedValue = sharedPreferences.getString(keyHash, null);
        if (encryptedValue == null) {
            return defaultValue;
        }

        byte[] bytes = decrypt(keyHash, password, encryptedValue);
        if (bytes == null) {
            return defaultValue;
        }
        return Bytes.from(bytes).toFloat();
    }

    @Override
    public boolean getBoolean(String key, boolean defaultValue) {
        final String keyHash = encryptionProtocol.deriveContentKey(key);
        final String encryptedValue = sharedPreferences.getString(keyHash, null);
        if (encryptedValue == null) {
            return defaultValue;
        }

        byte[] bytes = decrypt(keyHash, password, encryptedValue);
        if (bytes == null) {
            return defaultValue;
        }
        return bytes[0] != 0;
    }

    @Override
    public boolean contains(String key) {
        return sharedPreferences.contains(encryptionProtocol.deriveContentKey(key));
    }

    @Override
    public SharedPreferences.Editor edit() {
        return new Editor();
    }

    @Override
    public void registerOnSharedPreferenceChangeListener(OnSharedPreferenceChangeListener onSharedPreferenceChangeListener) {
        sharedPreferences.registerOnSharedPreferenceChangeListener(onSharedPreferenceChangeListener);
    }

    @Override
    public void unregisterOnSharedPreferenceChangeListener(OnSharedPreferenceChangeListener onSharedPreferenceChangeListener) {
        sharedPreferences.unregisterOnSharedPreferenceChangeListener(onSharedPreferenceChangeListener);
    }

    @Override
    public void changePassword(char[] newPassword) {
        changePassword(newPassword, null);
    }

    @SuppressLint("ApplySharedPref")
    @Override
    public void changePassword(char[] newPassword, @Nullable KeyStretchingFunction newKsFunction) {
        StrictMode.noteSlowCall("changing password should only be done in a background thread");
        SharedPreferences.Editor editor = this.edit();
        KeyStretchingFunction currentFunction = encryptionProtocol.getKeyStretchingFunction();

        for (String keyHash : getAll().keySet()) {
            encryptionProtocol.setKeyStretchingFunction(currentFunction);
            if (!reencryptStringType(newPassword, (Editor) editor, keyHash, newKsFunction)) {
                reencryptStringSetType(newPassword, (Editor) editor, keyHash, newKsFunction);
            }
        }
        editor.commit();

        if (newKsFunction != null) {
            encryptionProtocol.setKeyStretchingFunction(newKsFunction);
        }

        Arrays.fill(password, (char) 0);
        password = newPassword;
    }

    /**
     * Re-encrypts String stored with given key hash using the new provided password.
     *
     * @param newPassword   new password with whom re-encrypt the String.
     * @param editor        {@link Editor}.
     * @param keyHash       key hash of the String to re-encrypt.
     * @param newKsFunction new key stretching function (or null to use the same one).
     * @return returns true if the String was successfully re-encrypted.
     */
    private boolean reencryptStringType(char[] newPassword, Editor editor, String keyHash, @Nullable KeyStretchingFunction newKsFunction) {
        try {
            final String encryptedValue = sharedPreferences.getString(keyHash, null);

            if (encryptedValue == null) {
                return false;
            }

            byte[] bytes = decrypt(keyHash, password, encryptedValue);
            if (bytes == null) {
                return true;
            }

            if (newKsFunction != null) {
                encryptionProtocol.setKeyStretchingFunction(newKsFunction);
            }

            editor.putEncryptedBase64(keyHash, encryptToBase64(keyHash, newPassword, bytes));
            return true;
        } catch (ClassCastException e) {
            return false;
        }
    }


    /**
     * Re-encrypts StringSet stored with given key hash using the new provided password.
     *
     * @param newPassword new password with whom re-encrypt the StringSet.
     * @param editor      {@link Editor}.
     * @param keyHash     key hash of the StringSet to re-encrypt.
     * @param newKsFunction new key stretching function (or null to use the same one).
     * @return returns true if the StringSet was successfully re-encrypted.
     */
    private boolean reencryptStringSetType(char[] newPassword, Editor editor, String keyHash, @Nullable KeyStretchingFunction newKsFunction) {
        final Set<String> encryptedSet = sharedPreferences.getStringSet(keyHash, null);
        if (encryptedSet == null) {
            return false;
        }

        final Set<String> decryptedSet = new HashSet<>(encryptedSet.size());
        for (String encryptedValue : encryptedSet) {
            byte[] bytes = decrypt(keyHash, password, encryptedValue);
            if (bytes == null) {
                continue;
            }
            decryptedSet.add(Bytes.from(bytes).encodeUtf8());
        }

        if (newKsFunction != null) {
            encryptionProtocol.setKeyStretchingFunction(newKsFunction);
        }

        final Set<String> encryptedValues = new HashSet<>(decryptedSet.size());
        for (String value : decryptedSet) {
            encryptedValues.add(encryptToBase64(keyHash, newPassword, Bytes.from(value).array()));
        }
        editor.putEncryptedStringSet(keyHash, encryptedValues);
        return true;
    }

    @Override
    public void close() {
<<<<<<< HEAD
        Arrays.fill(password, (char) 0);
        prefSaltContentKey = null;
=======
        if (password != null) {
            Arrays.fill(password, (char) 0);
        }
        preferenceRandomContentKey = null;
>>>>>>> db57fbdb
        encryptionProtocol = null;
    }

    /**
     * Wrapper for Android's {@link android.content.SharedPreferences.Editor}.
     * <p>
     * Used for modifying values in a {@link SecureSharedPreferences} object. All
     * changes you make in an editor are batched, and not copied back to the
     * original {@link SecureSharedPreferences} until you call {@link #commit()} or
     * {@link #apply()}.
     */
    public final class Editor implements SharedPreferences.Editor {
        private final SharedPreferences.Editor internalEditor;
        private boolean clear = false;

        @SuppressLint("CommitPrefEdits")
        private Editor() {
            internalEditor = sharedPreferences.edit();
        }

        @Override
        public SharedPreferences.Editor putString(String key, @Nullable String value) {
            final String keyHash = encryptionProtocol.deriveContentKey(key);

            if (value == null) {
                internalEditor.remove(encryptionProtocol.deriveContentKey(key));
            } else {
                internalEditor.putString(keyHash, encryptToBase64(keyHash, password, Bytes.from(value).array()));
            }
            return this;
        }

        SharedPreferences.Editor putEncryptedBase64(String key, @Nullable String value) {
            internalEditor.putString(key, value);
            return this;
        }

        @Override
        public SharedPreferences.Editor putStringSet(String key, @Nullable Set<String> values) {
            final String keyHash = encryptionProtocol.deriveContentKey(key);

            if (values == null) {
                internalEditor.remove(encryptionProtocol.deriveContentKey(key));
            } else {
                final Set<String> encryptedValues = new HashSet<>(values.size());
                for (String value : values) {
                    encryptedValues.add(encryptToBase64(keyHash, password, Bytes.from(value).array()));
                }
                internalEditor.putStringSet(keyHash, encryptedValues);
            }
            return this;
        }

        SharedPreferences.Editor putEncryptedStringSet(String key, @Nullable Set<String> values) {
            internalEditor.putStringSet(key, values);
            return this;
        }

        @Override
        public SharedPreferences.Editor putInt(String key, int value) {
            final String keyHash = encryptionProtocol.deriveContentKey(key);
            internalEditor.putString(keyHash, encryptToBase64(keyHash, password, Bytes.from(value).array()));
            return this;
        }

        @Override
        public SharedPreferences.Editor putLong(String key, long value) {
            final String keyHash = encryptionProtocol.deriveContentKey(key);
            internalEditor.putString(keyHash, encryptToBase64(keyHash, password, Bytes.from(value).array()));
            return this;
        }

        @Override
        public SharedPreferences.Editor putFloat(String key, float value) {
            final String keyHash = encryptionProtocol.deriveContentKey(key);
            internalEditor.putString(keyHash, encryptToBase64(keyHash, password, ByteBuffer.allocate(4).putFloat(value).array()));
            return this;
        }

        @Override
        public SharedPreferences.Editor putBoolean(String key, boolean value) {
            final String keyHash = encryptionProtocol.deriveContentKey(key);
            internalEditor.putString(keyHash, encryptToBase64(keyHash, password, Bytes.from(value ? (byte) 1 : (byte) 0).array()));
            return this;
        }

        @Override
        public SharedPreferences.Editor remove(String key) {
            internalEditor.remove(encryptionProtocol.deriveContentKey(key));
            return this;
        }

        @Override
        public SharedPreferences.Editor clear() {
            internalEditor.clear();
            clear = true;
            return this;
        }

        @Override
        public boolean commit() {
            try {
                return internalEditor.commit();
            } finally {
                handlePossibleClear();
            }
        }

        @Override
        public void apply() {
            internalEditor.apply();
            handlePossibleClear();
        }

        private void handlePossibleClear() {
            if (clear) {
                createProtocol();
            }
        }
    }

    @NonNull
    private String encryptToBase64(String keyHash, char[] password, byte[] content) {
        try {
            return Bytes.wrap(encryptionProtocol.encrypt(keyHash, password, content)).encodeBase64();
        } catch (EncryptionProtocolException e) {
            throw new IllegalStateException(e);
        }
    }

    @Nullable
    private byte[] decrypt(String keyHash, char[] password, @NonNull String base64Encrypted) {
        try {
            return encryptionProtocol.decrypt(keyHash, password, Bytes.parseBase64(base64Encrypted).array());
        } catch (EncryptionProtocolException e) {
            if (recoveryPolicy.shouldRemoveBrokenContent()) {
                sharedPreferences.edit().remove(keyHash).apply();
            }
            if (recoveryPolicy.shouldThrowRuntimeException()) {
                throw new SecureSharedPreferenceCryptoException("could not decrypt " + keyHash, e);
            }
        }
        return null;
    }
}<|MERGE_RESOLUTION|>--- conflicted
+++ resolved
@@ -325,15 +325,10 @@
 
     @Override
     public void close() {
-<<<<<<< HEAD
-        Arrays.fill(password, (char) 0);
-        prefSaltContentKey = null;
-=======
         if (password != null) {
             Arrays.fill(password, (char) 0);
         }
-        preferenceRandomContentKey = null;
->>>>>>> db57fbdb
+        prefSaltContentKey = null;
         encryptionProtocol = null;
     }
 
